--- conflicted
+++ resolved
@@ -40,15 +40,6 @@
 
 import matplotlib.pyplot as plt
 import numpy as np
-<<<<<<< HEAD
-import scipy.ndimage as nd
-=======
-
-import re
-import os
-import json
-from tqdm import tqdm
->>>>>>> f6bd850e
 from numpy.linalg import svd
 from tqdm import tqdm
 
@@ -206,10 +197,6 @@
         return np.sum(self.image)
 
     def get_max_den(self):
-<<<<<<< HEAD
-
-=======
->>>>>>> f6bd850e
         max_den = 1 / np.max(self.image)
         return max_den
 
@@ -363,16 +350,10 @@
 
         for i in range(num_segments):
             # Get the current segment's start and next bisector
-<<<<<<< HEAD
-            (x_bisector_start, y_bisector_start), (x_bisector_end, y_bisector_end) = (
-                bisectors[i]
-            )
-=======
             (x_bisector_start, y_bisector_start), (
                 x_bisector_end,
                 y_bisector_end,
             ) = bisectors[i]
->>>>>>> f6bd850e
             (x_next_bisector_start, y_next_bisector_start), (
                 x_next_bisector_end,
                 y_next_bisector_end,
@@ -503,30 +484,4 @@
         plt.xlabel("Distance Along Principal Axis (pixels)")
         plt.ylabel("Total Intensity")
         plt.title(self.plot_name + " with intensity profile")
-<<<<<<< HEAD
-        plt.show()
-
-
-def load_events(folder_path):
-    """
-    load all events in folder_path into Event objects
-    :param folder_path: path to event folder
-    :return: list of events
-    """
-    event_objects = []
-    files = os.listdir(folder_path)
-
-    for f in files:
-        file_path = os.path.join(folder_path, f)
-        image = get_smoothed_image(np.load(file_path), smoothing_sigma=5)
-        event = Event(f, image)
-        event_objects.append(event)
-
-    return event_objects
-
-
-def get_smoothed_image(image, smoothing_sigma):
-    return nd.gaussian_filter(image, sigma=smoothing_sigma)
-=======
-        plt.show()
->>>>>>> f6bd850e
+        plt.show()